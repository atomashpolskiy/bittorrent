--- conflicted
+++ resolved
@@ -61,7 +61,6 @@
     }
 
     @Override
-<<<<<<< HEAD
     public void send(Message message) {
         if (!context.pipeline().encode(message)) {
             flush();
@@ -70,14 +69,6 @@
             }
         }
         flush();
-=======
-    public boolean send(Message message) {
-        boolean success = context.pipeline().encode(message);
-        if (success) {
-            success = flush();
-        }
-        return success;
->>>>>>> a0d3ea4c
     }
 
     @Override
@@ -143,24 +134,20 @@
     }
 
     @Override
-    public boolean flush() {
+    public void flush() {
         synchronized (outboundBufferLock) {
             ByteBuffer buffer = outboundBuffer.lockAndGet();
-<<<<<<< HEAD
-            buffer.flip();
-=======
             if (buffer == null) {
                 // buffer has been released
-                return false;
-            }
->>>>>>> a0d3ea4c
+                return;
+            }
+            buffer.flip();
             try {
                 while (buffer.hasRemaining()) {
                     channel.write(buffer);
                 }
                 buffer.compact();
                 outboundBuffer.unlock();
-                return true;
             } catch (IOException e) {
                 outboundBuffer.unlock(); // can't use finally block due to possibility of double-unlock
                 shutdown();
